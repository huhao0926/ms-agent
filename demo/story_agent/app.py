--- conflicted
+++ resolved
@@ -8,6 +8,7 @@
 from dotenv import load_dotenv
 from gradio_chatbot import ChatBot
 from help_tool import ImageGenerationTool, PrintStoryTool, ShowExampleTool
+from mock_llm import MockLLM
 from modelscope_agent.agent import AgentExecutor
 from modelscope_agent.llm import LLMFactory
 from modelscope_agent.prompt import MSPromptGenerator, PromptGenerator
@@ -17,6 +18,7 @@
 
 PROMPT_START = "你好！我是你的StoryAgent，很高兴为你提供服务。首先，我想了解你对想要创作的故事有什么大概的想法或者大纲？"
 
+
 SYSTEM_PROMPT = """<|system|>: 你现在扮演一个Story Agent，不断和用户沟通创作故事想法，确定完后生成故事给用户，然后再询问用户绘图风格，最后生成绘图给用户。当前对话可以使用的插件信息如下，请自行判断是否需要调用插件来解决当前用户问题。若需要调用插件，则需要将插件调用请求按照json格式给出，必须包含api_name、parameters字段，并在其前后使用<|startofthink|>和<|endofthink|>作为标志。然后你需要根据插件API调用结果生成合理的答复。
 \n<tool_list>\n"""
 
@@ -60,6 +62,7 @@
 """
 
 KEY_TEMPLATE = """（注意：请参照上述的多轮对话历史流程，但不要生成多轮对话，回复不要包含<|user|>的内容。）"""
+#KEY_TEMPLATE = ""
 
 MAX_SCENE = 4
 
@@ -73,22 +76,18 @@
 os.environ['MODEL_CONFIG_FILE'] = 'cfg_model_template.json'
 os.environ['TOOL_CONFIG_FILE'] = 'cfg_tool_template.json'
 os.environ['OUTPUT_FILE_DIRECTORY'] = './tmp'
-<<<<<<< HEAD
 if your_modelscope_api_token is not None:
     os.environ['MODELSCOPE_API_TOKEN'] = your_modelscope_api_token
 if your_dashscope_api_token is not None:
     os.environ['DASHSCOPE_API_KEY'] = your_dashscope_api_token
 if your_openai_api_token is not None:
     os.environ['OPENAI_API_KEY'] = your_openai_api_token
-=======
-# os.environ['MODELSCOPE_API_TOKEN'] = 'xxx'
-# os.environ['DASHSCOPE_API_KEY'] = 'xxx'
->>>>>>> 57796ff3
 
 IMAGE_TEMPLATE_PATH = [
     'img_example/1.png',
     'img_example/2.png',
 ]
+
 
 with open(
         os.path.join(os.path.dirname(__file__), 'main.css'), "r",
@@ -156,16 +155,9 @@
     with gr.Row(elem_id="container_row").style(equal_height=True):
 
         with gr.Column(scale=6):
-<<<<<<< HEAD
             gr.HTML(
             """<span data-testid="block-info" class="svelte-1gfkn6j">生成内容</span>"""
             )
-=======
-
-            story_content = gr.Textbox(
-                label='故事情节', lines=4, interactive=False)
-            # story_content = ""
->>>>>>> 57796ff3
             output_image = [None] * max_scene
             output_text = [None] * max_scene
 
@@ -179,28 +171,12 @@
                             visible=False,
                             show_progress=False)
                         output_text[i] = gr.Textbox(
-                            label=f'故事情节{i + 1}',
-                            lines=2,
-                            interactive=False,
-                            visible=False,
-                            show_progress=False)
+                            label=f'故事情节{i + 1}', lines=2, interactive=False, visible=False, show_progress=False)
                     with gr.Column():
                         output_image[i + 1] = gr.Image(
-<<<<<<< HEAD
                             label=f'示例图片{i +2}', interactive=False, height=400, visible=False, show_progress=False)
-=======
-                            label=f'示例图片{i +2}',
-                            interactive=False,
-                            height=400,
-                            visible=False,
-                            show_progress=False)
->>>>>>> 57796ff3
                         output_text[i + 1] = gr.Textbox(
-                            label=f'故事情节{i + 2}',
-                            lines=2,
-                            interactive=False,
-                            visible=False,
-                            show_progress=False)
+                            label=f'故事情节{i + 2}', lines=2, interactive=False, visible=False, show_progress=False)
 
         with gr.Column(min_width=470, scale=6, elem_id='settings'):
 
@@ -213,9 +189,7 @@
             with gr.Row(elem_id="chat-bottom-container"):
                 with gr.Column(min_width=70, scale=1):
                     clear_session_button = gr.Button(
-                        "清除",
-                        elem_id='clear_session_button',
-                        default_value=True)
+                        "清除", elem_id='clear_session_button', default_value=True)
                 with gr.Column(scale=12):
                     user_input = gr.Textbox(
                         show_label=False,
@@ -228,65 +202,13 @@
                         "重新生成", elem_id='regenerate_button')
 
             gr.Examples(
-                examples=[
-                    '给我生成一个超级向日葵刺猬的故事', '每个段落故事里面都加上超级向日葵刺猬',
-                    '可以的，故事生成的不错，我很喜欢！', '卡通画风格'
-                ],
+                examples=['给我生成一个超级向日葵刺猬的故事', '每个段落故事里面都加上超级向日葵刺猬', '可以的，故事生成的不错，我很喜欢！', '卡通画风格'],
                 inputs=[user_input],
                 examples_per_page=20,
                 label="示例",
                 elem_id="chat-examples")
 
-<<<<<<< HEAD
     
-=======
-            steps = gr.Slider(
-                minimum=1,
-                maximum=max_scene,
-                value=1,
-                step=1,
-                label='生成绘本的数目',
-                interactive=True)
-            #steps = 4
-
-    # ----------agent 对象初始化--------------------
-
-    tool_cfg_file = os.getenv('TOOL_CONFIG_FILE')
-    model_cfg_file = os.getenv('MODEL_CONFIG_FILE')
-
-    tool_cfg = Config.from_file(tool_cfg_file)
-    model_cfg = Config.from_file(model_cfg_file)
-
-    # llm
-    model_name = 'openai'
-    llm = LLMFactory.build_llm(model_name, model_cfg)
-
-    prompt_generator = MSPromptGenerator(
-        system_template=SYSTEM_PROMPT,
-        instruction_template=INSTRUCTION_TEMPLATE)
-
-    # tools
-
-    print_story_tool = PrintStoryTool()
-    show_img_example_tool = ShowExampleTool(IMAGE_TEMPLATE_PATH)
-    image_generation_tool = ImageGenerationTool(output_image, output_text,
-                                                tool_cfg)
-
-    additional_tool_list = {
-        print_story_tool.name: print_story_tool,
-        show_img_example_tool.name: show_img_example_tool,
-        image_generation_tool.name: image_generation_tool
-    }
-
-    agent = AgentExecutor(
-        llm,
-        tool_cfg,
-        prompt_generator=prompt_generator,
-        tool_retrieval=False,
-        additional_tool_list=additional_tool_list)
-
-    agent.set_available_tools(additional_tool_list.keys())
->>>>>>> 57796ff3
 
     def story_agent(*inputs):
 
@@ -302,24 +224,17 @@
 
         def reset_component():
             for i in range(max_scene):
-<<<<<<< HEAD
                 output_component[i] = gr.Image.update(visible=False)
                 output_component[i+max_scene] = gr.Textbox.update(visible=False)
-=======
-                output_component[i + 1] = gr.Image.update(visible=False)
-                output_component[i + max_scene
-                                 + 1] = gr.Textbox.update(visible=False)
->>>>>>> 57796ff3
 
         # reset_component()
 
         chatbot.append((user_input, None))
         yield chatbot, *output_component
-
+        
         def update_component(exec_result):
             exec_result = exec_result['result']
             name = exec_result.pop('name')
-<<<<<<< HEAD
             if name ==  'print_story_tool':
                 pass
                 #output_component[0] = gr.Textbox.update(**exec_result)
@@ -330,26 +245,13 @@
                 idx = int(exec_result.pop('idx'))
                 output_component[idx] = gr.Image.update(**exec_result['img_result'])
                 output_component[idx+max_scene] = gr.Textbox.update(**exec_result['text_result'])
-=======
-            if name == 'print_story_tool':
-                output_component[0] = gr.Textbox.update(**exec_result)
-            elif name == 'show_image_example':
-                for i, r in enumerate(exec_result['result']):
-                    output_component[i + 1] = gr.Image.update(**r)
-            elif name == 'image_generation':
-                idx = int(exec_result.pop('idx'))
-                output_component[idx + 1] = gr.Image.update(
-                    **exec_result['img_result'])
-                output_component[idx + max_scene + 1] = gr.Textbox.update(
-                    **exec_result['text_result'])
->>>>>>> 57796ff3
 
         response = ''
-
-        for frame in agent.stream_run(user_input + KEY_TEMPLATE, remote=True):
+        
+        for frame in agent.stream_run(user_input+KEY_TEMPLATE, remote=True):
             is_final = frame.get("frame_is_final")
             llm_result = frame.get("llm_text", "")
-            exec_result = frame.get('exec_result', '')
+            exec_result = frame.get('exec_result', '') 
             print(frame)
             llm_result = llm_result.split("<|user|>")[0].strip()
             if len(exec_result) != 0:
@@ -360,23 +262,17 @@
                 # action_exec_result
                 frame_text = llm_result
             response = f'{response}\n{frame_text}'
-
+            
             chatbot[-1] = (user_input, response)
             yield chatbot, *copy.deepcopy(output_component)
             # print ("response: ", response)
-<<<<<<< HEAD
         
         # chatbot[-1] = (user_input, response)
-=======
-
-        chatbot[-1] = (user_input, response)
->>>>>>> 57796ff3
 
         # yield chatbot, *output_component
 
     # ---------- 事件 ---------------------
 
-<<<<<<< HEAD
     stream_predict_input = [user_input, chatbot, state, *output_image, *output_text]
     stream_predict_output = [chatbot, *output_image, *output_text]
 
@@ -384,20 +280,6 @@
     clean_outputs = [''] + [None] * max_scene + [''] * max_scene
     clean_outputs_start_target = [user_input, chatbot, *output_image, *output_text]
     clean_outputs_target = [user_input, *output_image, *output_text]
-=======
-    stream_predict_input = [
-        user_input, steps, chatbot, story_content, *output_image, *output_text
-    ]
-    stream_predict_output = [
-        chatbot, story_content, *output_image, *output_text
-    ]
-
-    clean_outputs_start = ['', gr.update(value=[(None, PROMPT_START)])
-                           ] + [None] * max_scene + [''] * max_scene
-    clean_outputs = ['', gr.update(value=[])
-                     ] + [None] * max_scene + [''] * max_scene
-    clean_outputs_target = [user_input, chatbot, *output_image, *output_text]
->>>>>>> 57796ff3
     user_input.submit(
         story_agent,
         inputs=stream_predict_input,
@@ -429,16 +311,8 @@
 
     clear_session_button.click(fn=clear_session, inputs=[state], outputs=[])
     clear_session_button.click(
-<<<<<<< HEAD
         fn=lambda: clean_outputs_start, inputs=[], outputs=clean_outputs_start_target)
   
-=======
-        fn=lambda: clean_outputs_start,
-        inputs=[],
-        outputs=clean_outputs_target)
-
-    # chatbot.append((None, PROMPT_START))
->>>>>>> 57796ff3
     demo.title = "StoryAgent 🎁"
     demo.queue(concurrency_count=10, status_update_rate='auto', api_open=False)
     demo.launch(show_api=False, share=False)