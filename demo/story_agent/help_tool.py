from typing import List

import gradio as gr
from modelscope_agent.tools import TextToImageTool, Tool


class PrintStoryTool(Tool):
    description = '将生成的故事打印到gradio的输出框中'
    name = 'print_story_tool'
    parameters: list = [{
        'name': 'story_content',
        'description': '生成的故事文本',
        'required': True
    }]

    def __init__(self):
        super().__init__()

    def _local_call(self, text):
        # self.story_box.update(value=text)
        result = {'name': self.name, 'value': text}
        return {'result': result}

    def _remote_call(self, text):
        # self.story_box.update(value=text)
        result = {'name': self.name, 'value': text}
        return {'result': result}


class ShowExampleTool(Tool):
    description = '控制是否给用户展示示例图片'
    name = 'show_image_example'
    parameters: list = [{
        'name': 'visible',
        'description': '是否展示示例图片',
        'required': True
    }]

    def __init__(self, image_example_path: List[str]):
        self.image_example_path = image_example_path
        super().__init__()

    def _local_call(self, visible):
        output_result = []
        if "true" in visible.lower():
            for path in self.image_example_path:
                # img_box.update(visible=True, value=path)
                output_result.append({'value': path, 'visible': True})
        else:
            for path in self.image_example_path:
                # img_box.update(visible=False, value=None)
                output_result.append({'value': None, 'visible': False})

        result = {'name': self.name, 'result': output_result}

        return {'result': result}

    def _remote_call(self, visible):
        output_result = []
        if "true" in visible.lower():
            for path in self.image_example_path:
                # img_box.update(visible=True, value=path)
                output_result.append({'value': path, 'visible': True})
        else:
            for path in self.image_example_path:
                # img_box.update(visible=False, value=None)
                output_result.append({'value': None, 'visible': False})

        result = {'name': self.name, 'result': output_result}

        return {'result': result}


class ImageGenerationTool(TextToImageTool):
    description = '根据输入的文本生成图片'
    name = 'image_generation'
    parameters: list = [{
        'name': 'text',
        'description': '生成图片的文本',
        'required': True
    }, {
        'name': 'idx',
        'description': '生成图片的序号',
        'required': True
    }, {
        'name': 'type',
        'description': '图片的风格',
        'required': True
    }]

<<<<<<< HEAD
    def __init__(self, cfg):
=======
    def __init__(self, image_box: List[gr.Image], text_box: List[gr.Textbox],
                 cfg):
>>>>>>> 57796ff3
        super().__init__(cfg)

    def _local_call(self, text, idx, type):
        res = super()._local_call(type + ", " + text.split("。")[0])['result']

        result = {
            'name': self.name,
            'idx': idx,
            'img_result': {
                'value': res.path,
                'visible': True,
                'label': f'生成图片{int(idx)+1}'
            },
            'text_result': {
                'value': text,
                'visible': True
            }
        }

        return {'result': result}

    def _remote_call(self, text, idx, type):
        res = super()._remote_call(text=type + ", "
                                   + text.split("。")[0])['result']

        result = {
            'name': self.name,
            'idx': idx,
            'img_result': {
                'value': res.path,
                'visible': True,
                'label': f'生成图片{int(idx)+1}'
            },
            'text_result': {
                'value': text,
                'visible': True
            }
        }

        return {'result': result}<|MERGE_RESOLUTION|>--- conflicted
+++ resolved
@@ -18,14 +18,12 @@
 
     def _local_call(self, text):
         # self.story_box.update(value=text)
-        result = {'name': self.name, 'value': text}
+        result = {'name': self.name,'value': text}
         return {'result': result}
-
     def _remote_call(self, text):
         # self.story_box.update(value=text)
-        result = {'name': self.name, 'value': text}
+        result = {'name': self.name,'value': text}
         return {'result': result}
-
 
 class ShowExampleTool(Tool):
     description = '控制是否给用户展示示例图片'
@@ -43,33 +41,38 @@
     def _local_call(self, visible):
         output_result = []
         if "true" in visible.lower():
-            for path in self.image_example_path:
+            for path in  self.image_example_path:
                 # img_box.update(visible=True, value=path)
                 output_result.append({'value': path, 'visible': True})
         else:
-            for path in self.image_example_path:
+            for path in  self.image_example_path:
                 # img_box.update(visible=False, value=None)
                 output_result.append({'value': None, 'visible': False})
 
-        result = {'name': self.name, 'result': output_result}
+        result = {
+            'name': self.name,
+            'result': output_result
+        }
 
         return {'result': result}
-
     def _remote_call(self, visible):
         output_result = []
         if "true" in visible.lower():
-            for path in self.image_example_path:
+            for path in  self.image_example_path:
                 # img_box.update(visible=True, value=path)
                 output_result.append({'value': path, 'visible': True})
         else:
-            for path in self.image_example_path:
+            for path in  self.image_example_path:
                 # img_box.update(visible=False, value=None)
                 output_result.append({'value': None, 'visible': False})
 
-        result = {'name': self.name, 'result': output_result}
+        result = {
+            'name': self.name,
+            'result': output_result
+        }
 
         return {'result': result}
-
+    
 
 class ImageGenerationTool(TextToImageTool):
     description = '根据输入的文本生成图片'
@@ -85,52 +88,31 @@
     }, {
         'name': 'type',
         'description': '图片的风格',
-        'required': True
+        'required': True      
     }]
 
-<<<<<<< HEAD
     def __init__(self, cfg):
-=======
-    def __init__(self, image_box: List[gr.Image], text_box: List[gr.Textbox],
-                 cfg):
->>>>>>> 57796ff3
         super().__init__(cfg)
 
     def _local_call(self, text, idx, type):
-        res = super()._local_call(type + ", " + text.split("。")[0])['result']
+        res = super()._local_call(type+ ", " + text.split("。")[0])['result']
 
         result = {
             'name': self.name,
             'idx': idx,
-            'img_result': {
-                'value': res.path,
-                'visible': True,
-                'label': f'生成图片{int(idx)+1}'
-            },
-            'text_result': {
-                'value': text,
-                'visible': True
-            }
+            'img_result': {'value': res.path, 'visible': True, 'label': f'生成图片{int(idx)+1}'},
+            'text_result': {'value': text, 'visible': True}
         }
 
         return {'result': result}
-
     def _remote_call(self, text, idx, type):
-        res = super()._remote_call(text=type + ", "
-                                   + text.split("。")[0])['result']
+        res = super()._remote_call(text=type+ ", " + text.split("。")[0])['result']
 
         result = {
             'name': self.name,
             'idx': idx,
-            'img_result': {
-                'value': res.path,
-                'visible': True,
-                'label': f'生成图片{int(idx)+1}'
-            },
-            'text_result': {
-                'value': text,
-                'visible': True
-            }
+            'img_result': {'value': res.path, 'visible': True, 'label': f'生成图片{int(idx)+1}'},
+            'text_result': {'value': text, 'visible': True}
         }
 
         return {'result': result}