--- conflicted
+++ resolved
@@ -21,34 +21,18 @@
 ```Python
 # 配置环境变量；如果您已经提前将api-key提前配置到您的运行环境中，可以省略这个步骤
 import os
-<<<<<<< HEAD
-from modelscope.utils.config import Config
-from modelscope_agent.llm import LLMFactory
-from modelscope_agent.agent import AgentExecutor
-from modelscope_agent.agents import MSPromptGenerator
-=======
 os.environ['DASHSCOPE_API_KEY']=YOUR_DASHSCOPE_API_KEY
 os.environ['AMAP_TOKEN']=YOUR_AMAP_TOKEN
->>>>>>> 55e54819
 
 # 选用RolePlay 配置agent
 from modelscope_agent.agents.role_play import RolePlay  # NOQA
 
-<<<<<<< HEAD
-# instantiation LLM
-model_name = 'modelscope-agent-qwen-7b'
-llm = LLMFactory.build_llm(model_name, model_cfg)
-
-# agents generator
-prompt_generator = MSPromptGenerator()
-=======
 role_template = '你扮演一个天气预报助手，你需要查询相应地区的天气，并调用给你的画图工具绘制一张城市的图。'
 
 llm_config = {'model': 'qwen-max', 'model_server': 'dashscope'}
 
 # input tool name
 function_list = ['amap_weather', 'image_gen']
->>>>>>> 55e54819
 
 bot = RolePlay(
     function_list=function_list, llm=llm_config, instruction=role_template)
@@ -85,36 +69,6 @@
 An `Agent` object consists of the following components:
 
 - `LLM`: A large language model that is responsible to process your inputs and decide calling tools.
-<<<<<<< HEAD
-- `tool_list`: A list consists of available tools for agents.
-- `PromptGenerator`: A module integrates `prompt_template`, `user_input`, `history`, `tool_list`... into final prompt for llm.
-- `OutputParser`: A module to parse llm response into the tools to be invoked and the corresponding parameters.
-
-We provide default implement of these components for users, but you can also custom your components according to your requirement.
-
-### `PromptGenerator`
-
-To custom you `PromptGenerator`, you may need to override the following functions in base class.
-
-```Python
-class MyPromptGenerator(PromptGenerato):
-
-    def init_prompt(self, task, tool_list, available_tool_list):
-        """
-        in this function, specify how to initialize your agents.
-        """
-        ...
-        return task
-
-    def generate(self, llm_result, exec_result):
-        """
-        the agent may need to interact with llm multiple times. This function generate next round agents based on previous llm_result and exec_result and update history
-        """
-        ...
-        self.prompt += f'{llm_result}{exec_result}'
-
-        return self.prompt
-=======
 - `function_list`: A list consists of available tools for agents.
 
 Currently, configuration of `Agent` may contain following arguments:
@@ -137,7 +91,6 @@
 class YourCustomAgent(Agent):
     def _run(self, user_request, **kwargs):
         # Custom your workflow
->>>>>>> 55e54819
 ```
 
 
