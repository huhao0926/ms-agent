--- conflicted
+++ resolved
@@ -28,19 +28,8 @@
     "is_active": true,
     "use": false
   },
-<<<<<<< HEAD
   "style_repaint": {
     "name": "人物风格重绘",
-=======
-  "web_search": {
-    "name": "Web Searching",
-    "is_active": true,
-    "use": false,
-    "searcher": "bing"
-  },
-  "qwen_vl": {
-    "name": "Qwen-VL识图",
->>>>>>> 42df5079
     "is_active": true,
     "use": false
   }
