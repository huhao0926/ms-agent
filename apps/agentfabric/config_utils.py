--- conflicted
+++ resolved
@@ -153,27 +153,12 @@
     if os.path.exists(openapi_plugin_file):
         openapi_plugin_cfg = Config.from_file(openapi_plugin_file)
         try:
-<<<<<<< HEAD
-            if openapi_plugin_cfg['schema'] is None:
-                print("schema is empty")
-                pass
-            else:
-                config_dict = openapi_schema_convert(
-                    schema=openapi_plugin_cfg.schema,
-                    apikey=openapi_plugin_cfg.auth.apikey,
-                    apikey_type=openapi_plugin_cfg.auth.apikey_type,
-                )
-                plugin_cfg = Config(config_dict)
-                for name, config in config_dict.items():
-                    available_plugin_list.append(name)
-=======
             config_dict = openapi_schema_convert(
                 schema=openapi_plugin_cfg.schema,
                 auth=openapi_plugin_cfg.auth.to_dict())
             plugin_cfg = Config(config_dict)
             for name, config in config_dict.items():
                 available_plugin_list.append(name)
->>>>>>> 9afd497f
         except Exception as e:
             error = traceback.format_exc()
             print(f'Error:{e}, with detail: {error}')
