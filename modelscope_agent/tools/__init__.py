from .amap_weather import AMAPWeather
from .code_interperter import CodeInterpreter
from .code_interpreter_jupyter import CodeInterpreterJupyter
from .hf_tool import HFTool
from .image_chat_tool import ImageChatTool
from .pipeline_tool import ModelscopePipelineTool
from .plugin_tool import LangchainTool
<<<<<<< HEAD
from .style_repaint import StyleRepaint
=======
from .qwen_vl import QWenVL
>>>>>>> 42df5079
from .text_address_tool import TextAddressTool
from .text_ie_tool import TextInfoExtractTool
from .text_ner_tool import TextNerTool
from .text_to_image_tool import TextToImageTool
from .text_to_speech_tool import TexttoSpeechTool
from .text_to_video_tool import TextToVideoTool
from .tool import Tool
from .translation_en2zh_tool import TranslationEn2ZhTool
from .translation_zh2en_tool import TranslationZh2EnTool
from .web_browser import WebBrowser
from .web_search import WebSearch
from .wordart_tool import WordArtTexture

TOOL_INFO_LIST = {
    'modelscope_text-translation-zh2en': 'TranslationZh2EnTool',
    'modelscope_text-translation-en2zh': 'TranslationEn2ZhTool',
    'modelscope_text-ie': 'TextInfoExtractTool',
    'modelscope_text-ner': 'TextNerTool',
    'modelscope_text-address': 'TextAddressTool',
    'image_gen': 'TextToImageTool',
    'modelscope_video-generation': 'TextToVideoTool',
    'modelscope_image-chat': 'ImageChatTool',
    'modelscope_speech-generation': 'TexttoSpeechTool',
    'amap_weather': 'AMAPWeather',
    'code_interpreter': 'CodeInterpreterJupyter',
    'wordart_texture_generation': 'WordArtTexture',
<<<<<<< HEAD
    'style_repaint': 'StyleRepaint',
=======
    'web_search': 'WebSearch',
    'web_browser': 'WebBrowser',
    'qwen_vl': 'QWenVL',
>>>>>>> 42df5079
}<|MERGE_RESOLUTION|>--- conflicted
+++ resolved
@@ -5,11 +5,7 @@
 from .image_chat_tool import ImageChatTool
 from .pipeline_tool import ModelscopePipelineTool
 from .plugin_tool import LangchainTool
-<<<<<<< HEAD
 from .style_repaint import StyleRepaint
-=======
-from .qwen_vl import QWenVL
->>>>>>> 42df5079
 from .text_address_tool import TextAddressTool
 from .text_ie_tool import TextInfoExtractTool
 from .text_ner_tool import TextNerTool
@@ -36,11 +32,5 @@
     'amap_weather': 'AMAPWeather',
     'code_interpreter': 'CodeInterpreterJupyter',
     'wordart_texture_generation': 'WordArtTexture',
-<<<<<<< HEAD
     'style_repaint': 'StyleRepaint',
-=======
-    'web_search': 'WebSearch',
-    'web_browser': 'WebBrowser',
-    'qwen_vl': 'QWenVL',
->>>>>>> 42df5079
 }