import copy
import datetime
import os
import re
from typing import Dict, List
from urllib.parse import unquote, urlparse

import json
import json5
from modelscope_agent.schemas import Document
from modelscope_agent.storage import BaseStorage, DocumentStorage
from modelscope_agent.tools.base import BaseTool, register_tool
from modelscope_agent.tools.similarity_search import (RefMaterialInput,
                                                      RefMaterialInputItem)
<<<<<<< HEAD
from modelscope_agent.utils.logger import agent_logger as logger
=======
from modelscope_agent.utils.parse_doc import (count_tokens, parse_doc,
                                              parse_html_bs)
>>>>>>> 9500ec72
from modelscope_agent.utils.utils import print_traceback, save_text_to_file


def sanitize_chrome_file_path(file_path: str) -> str:
    # For Linux and macOS.
    if os.path.exists(file_path):
        return file_path

    # For native Windows, drop the leading '/' in '/C:/'
    win_path = file_path
    if win_path.startswith('/'):
        win_path = win_path[1:]
    if os.path.exists(win_path):
        return win_path

    # For Windows + WSL.
    if re.match(r'^[A-Za-z]:/', win_path):
        wsl_path = f'/mnt/{win_path[0].lower()}/{win_path[3:]}'
        if os.path.exists(wsl_path):
            return wsl_path

    # For native Windows, replace / with \.
    win_path = win_path.replace('/', '\\')
    if os.path.exists(win_path):
        return win_path

    return file_path


def process_file(url: str,
                 content: str = None,
                 source: str = None,
                 db: BaseStorage = None):
    logger.info('Starting cache pages...')
    url = url
    if url.split('.')[-1].lower() in ['pdf', 'docx', 'pptx', 'txt']:
        date1 = datetime.datetime.now()

        # generate one processing record
        db.put(url, '')

        if url.startswith('https://') or url.startswith('http://'):
            pdf_path = url
        else:
            parsed_url = urlparse(url)
            pdf_path = unquote(parsed_url.path)
            pdf_path = sanitize_chrome_file_path(pdf_path)

        try:
            pdf_content = parse_doc(pdf_path)
            date2 = datetime.datetime.now()
            logger.info('Parsing pdf time: ' + str(date2 - date1))
            content = pdf_content
            source = 'pdf'
            title = pdf_path.split('/')[-1].split('\\')[-1].split('.')[0]
        except Exception:
            print_traceback()
            # del the processing record
            db.delete(url)
            return 'failed'
    elif content and source == 'html':
        # generate one processing record
        db.put(url, '')

        try:
            tmp_html_file = os.path.join(db.root, 'tmp.html')
            save_text_to_file(tmp_html_file, content)
            content = parse_html_bs(tmp_html_file)
            title = content[0]['metadata']['title']
        except Exception:
            print_traceback()
            # del the processing record
            db.delete(url)
            return 'failed'
    else:
        logger.error(
            'Only Support the Following File Types: [\'.html\', \'.pdf\', \'.docx\', \'.pptx\']'
        )
        raise NotImplementedError

    # save real data
    now_time = str(datetime.date.today())
    new_record = Document(
        url=url,
        time=now_time,
        source=source,
        raw=content,
        title=title,
        topic='',
        checked=True,
        session=[]).model_dump()
    new_record_str = json.dumps(new_record, ensure_ascii=False)
    db.add(url, new_record_str)

    meta_info = db.search('meta_info')
    if meta_info == 'Not Exist':
        meta_info = {}
    else:
        meta_info = json5.loads(meta_info)
    if isinstance(meta_info, list):
        logger.info('update meta_info to new format')
        new_meta_info = {}
        for x in meta_info:
            new_meta_info[x['url']] = x
        meta_info = new_meta_info

    meta_info[url] = {
        'url': url,
        'time': now_time,
        'title': title,
        'checked': True,
    }
    db.add('meta_info', json.dumps(meta_info, ensure_ascii=False))

    return new_record_str


def token_counter_backup(records):
    new_records = []
    for record in records:
        if not record['raw']:
            continue
        if 'token' not in record['raw'][0]['page_content']:
            tmp = []
            for page in record['raw']:
                new_page = copy.deepcopy(page)
                new_page['token'] = count_tokens(page['page_content'])
                tmp.append(new_page)
            record['raw'] = tmp
        new_records.append(record)
    return new_records


def read_data_by_condition(db: BaseStorage = None, **kwargs):
    """
    filter records from meta-data

    """
    meta_info = db.get('meta_info')
    if meta_info == 'Not Exist':
        records = []
    else:
        records = json5.loads(meta_info)
        records = records.values()

    if 'time_limit' in kwargs:
        filter_records = []
        for x in records:
            if kwargs['time_limit'][0] <= x['time'] <= kwargs['time_limit'][1]:
                filter_records.append(x)
        records = filter_records
    if 'checked' in kwargs:
        filter_records = []
        for x in records:
            if x['checked']:
                filter_records.append(x)
        records = filter_records

    return records


def format_records(records: List[Dict]):
    formatted_records = []
    for record in records:
        formatted_records.append(
            RefMaterialInput(
                url=record['url'],
                text=[
                    RefMaterialInputItem(
                        content=x['page_content'], token=x['token'])
                    for x in record['raw']
                ]).to_dict())
    return formatted_records


@register_tool('doc_parser')
class DocParser(BaseTool):
    name = 'doc_parser'
    description = '解析文件'
    parameters = [{
        'name': 'url',
        'type': 'string',
        'description': '待解析的文件的路径'
    }]

    def call(self,
             params: str,
             db: BaseStorage = None,
             raw: bool = False,
             **kwargs) -> str:
        params = self._verify_args(params)
        if isinstance(params, str):
            return 'Parameter Error'
        if not db:
            db = DocumentStorage()

        record = None
        if 'url' in params:
            record = db.search(params['url'])
            # need to parse and save doc
            if record == 'Not Exist':
                content = kwargs.get('content', None)
                source = kwargs.get('type', '')
                record = process_file(
                    url=params['url'], content=content, source=source, db=db)

        checked = kwargs.get('checked', False)

        # if checked is True, read data by condition, should contain the new record and old record
        if record != 'Not Exist' and not checked:
            records = [json5.loads(record)]
        else:
            # load records by conditions
            records = read_data_by_condition(db, **kwargs)
            if raw:
                return json.dumps(records, ensure_ascii=False)
            records = [
                json5.loads(db.search(record['url'])) for record in records
            ]

        formatted_records = format_records(records)
        return json.dumps(formatted_records, ensure_ascii=False)<|MERGE_RESOLUTION|>--- conflicted
+++ resolved
@@ -12,12 +12,9 @@
 from modelscope_agent.tools.base import BaseTool, register_tool
 from modelscope_agent.tools.similarity_search import (RefMaterialInput,
                                                       RefMaterialInputItem)
-<<<<<<< HEAD
 from modelscope_agent.utils.logger import agent_logger as logger
-=======
 from modelscope_agent.utils.parse_doc import (count_tokens, parse_doc,
                                               parse_html_bs)
->>>>>>> 9500ec72
 from modelscope_agent.utils.utils import print_traceback, save_text_to_file
 
 
