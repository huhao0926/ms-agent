--- conflicted
+++ resolved
@@ -74,17 +74,10 @@
         assert len(messages) > 0, 'messages list must not be empty'
 
         if stream:
-<<<<<<< HEAD
-            return self._chat_stream(
-                messages=messages, stop=stop, prompt=prompt, **kwargs)
-        else:
-            return self._chat_no_stream(
-                messages=messages, stop=stop, prompt=prompt, **kwargs)
-=======
             return self._chat_stream(messages, stop=stop, **kwargs)
         else:
             return self._chat_no_stream(messages, stop=stop, **kwargs)
->>>>>>> 55e54819
+
 
     @retry(max_retries=3, delay_seconds=0.5)
     def chat_with_functions(self,
