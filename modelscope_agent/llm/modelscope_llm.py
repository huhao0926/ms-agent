--- conflicted
+++ resolved
@@ -43,12 +43,6 @@
 
         self.setup()
         self.agent_type = self.cfg.get('agent_type', AgentType.DEFAULT)
-<<<<<<< HEAD
-
-    def set_agent_type(self, agent_type):
-        self.agent_type = agent_type
-=======
->>>>>>> 8ad04042
 
     def setup(self):
         model_cls = self.model_cls
