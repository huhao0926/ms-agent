import os
from typing import Dict, Iterator, List, Optional, Union

from modelscope_agent.llm.base import BaseChatModel, register_llm
from modelscope_agent.utils.retry import retry
from openai import OpenAI


@register_llm('openai')
class OpenAi(BaseChatModel):

    def __init__(self,
                 model: str,
                 model_server: str,
                 is_chat: bool = True,
                 is_function_call: Optional[bool] = None,
                 support_stream: Optional[bool] = None,
                 **kwargs):
        super().__init__(model, model_server)
<<<<<<< HEAD
        self.model = model
        api_base = kwargs.get('api_base', 'https://api.openai.com/v1').strip()
        api_key = kwargs.get('api_key',
                             os.getenv('OPENAI_API_KEY',
                                       default='EMPTY')).strip()
        self.client = OpenAI(api_key=api_key, base_url=api_base)
        self.is_function_call = is_function_call
        self.is_chat = is_chat
        self.support_stream = support_stream

    def _chat_stream(self,
                     messages: List[Dict],
                     stop: Optional[List[str]] = None,
                     **kwargs) -> Iterator[str]:
        response = self.client.chat.completions.create(
            model=self.model,
            messages=messages,
            stop=stop,
            stream=True,
            **kwargs)
        # TODO: error handling
        for chunk in response:
            if hasattr(chunk.choices[0].delta, 'content'):
                yield chunk.choices[0].delta.content

    def _chat_no_stream(self,
                        messages: List[Dict],
                        stop: Optional[List[str]] = None,
                        **kwargs) -> str:
=======

        api_base = kwargs.get('api_base', 'https://api.openai.com/v1').strip()
        api_key = kwargs.get('api_key',
                             os.getenv('OPENAI_API_KEY',
                                       default='EMPTY')).strip()
        self.client = OpenAI(api_key=api_key, base_url=api_base)
        self.is_function_call = is_function_call
        self.is_chat = is_chat
        self.support_stream = support_stream

    def _chat_stream(self,
                     messages: List[Dict],
                     stop: Optional[List[str]] = None,
                     **kwargs) -> Iterator[str]:
>>>>>>> 55e54819
        response = self.client.chat.completions.create(
            model=self.model,
            messages=messages,
            stop=stop,
<<<<<<< HEAD
            stream=False,
            **kwargs)
        # TODO: error handling
        return response.choices[0].message.content

    def support_function_calling(self):
        if self.is_function_call == None:
            return super().support_function_calling()
        else:
            return self.is_function_call

    def support_raw_prompt(self) -> bool:
        if self.is_chat == None:
            return super().support_raw_prompt()
        else:
            return not self.is_chat

    @retry(max_retries=3, delay_seconds=0.5)
    def chat(self,
             prompt: Optional[str] = None,
             messages: Optional[List[Dict]] = None,
             stop: Optional[List[str]] = None,
             stream: bool = False,
             **kwargs) -> Union[str, Iterator[str]]:
        if isinstance(self.support_stream, bool):
            stream = self.support_stream
        if self.support_raw_prompt():
            result = self.chat_with_raw_prompt(prompt=prompt, stream=stream, stop=stop, **kwargs)
            return result
        if not messages and prompt and isinstance(prompt, str):
            messages = [{'role': 'user', 'content': prompt}]

        result = super().chat(
            messages=messages, stop=stop, stream=stream, **kwargs)
        return result
=======
            stream=True,
            **kwargs)
        # TODO: error handling
        for chunk in response:
            if hasattr(chunk.choices[0].delta, 'content'):
                yield chunk.choices[0].delta.content

    def _chat_no_stream(self,
                        messages: List[Dict],
                        stop: Optional[List[str]] = None,
                        **kwargs) -> str:
        response = self.client.chat.completions.create(
            model=self.model,
            messages=messages,
            stop=stop,
            stream=False,
            **kwargs)
        # TODO: error handling
        return response.choices[0].message.content

    def support_function_calling(self):
        if self.is_function_call is None:
            return super().support_function_calling()
        else:
            return self.is_function_call

    def support_raw_prompt(self) -> bool:
        if self.is_chat is None:
            return super().support_raw_prompt()
        else:
            # if not chat, then prompt
            return not self.is_chat

    @retry(max_retries=3, delay_seconds=0.5)
    def chat(self,
             prompt: Optional[str] = None,
             messages: Optional[List[Dict]] = None,
             stop: Optional[List[str]] = None,
             stream: bool = False,
             **kwargs) -> Union[str, Iterator[str]]:
        if isinstance(self.support_stream, bool):
            stream = self.support_stream
        if self.support_raw_prompt():
            return self.chat_with_raw_prompt(
                prompt=prompt, stream=stream, stop=stop, **kwargs)
        if not messages and prompt and isinstance(prompt, str):
            messages = [{'role': 'user', 'content': prompt}]
        return super().chat(
            messages=messages, stop=stop, stream=stream, **kwargs)
>>>>>>> 55e54819

    def _out_generator(self, response):
        for chunk in response:
            if hasattr(chunk.choices[0], 'text'):
                yield chunk.choices[0].text

    def chat_with_raw_prompt(self,
                             prompt: str,
                             stream: bool = True,
                             **kwargs) -> str:
        max_tokens = kwargs.get('max_tokens', 2000)
        response = self.client.completions.create(
            model=self.model,
            prompt=prompt,
            stream=stream,
            max_tokens=max_tokens)
<<<<<<< HEAD
        # TODO: error handling
        if stream:
            return self._out_generator(response)
        else:
            return response.choices[0].text

=======

        # TODO: error handling
        if stream:
            return self._out_generator(response)
        else:
            return response.choices[0].text

>>>>>>> 55e54819
    def chat_with_functions(self,
                            messages: List[Dict],
                            functions: Optional[List[Dict]] = None,
                            **kwargs) -> Dict:
        if functions:
            response = self.client.completions.create(
                model=self.model,
                messages=messages,
                functions=functions,
                **kwargs)
        else:
            response = self.client.completions.create(
                model=self.model, messages=messages, **kwargs)
        # TODO: error handling
        return response.choices[0].message<|MERGE_RESOLUTION|>--- conflicted
+++ resolved
@@ -17,8 +17,7 @@
                  support_stream: Optional[bool] = None,
                  **kwargs):
         super().__init__(model, model_server)
-<<<<<<< HEAD
-        self.model = model
+
         api_base = kwargs.get('api_base', 'https://api.openai.com/v1').strip()
         api_key = kwargs.get('api_key',
                              os.getenv('OPENAI_API_KEY',
@@ -36,74 +35,6 @@
             model=self.model,
             messages=messages,
             stop=stop,
-            stream=True,
-            **kwargs)
-        # TODO: error handling
-        for chunk in response:
-            if hasattr(chunk.choices[0].delta, 'content'):
-                yield chunk.choices[0].delta.content
-
-    def _chat_no_stream(self,
-                        messages: List[Dict],
-                        stop: Optional[List[str]] = None,
-                        **kwargs) -> str:
-=======
-
-        api_base = kwargs.get('api_base', 'https://api.openai.com/v1').strip()
-        api_key = kwargs.get('api_key',
-                             os.getenv('OPENAI_API_KEY',
-                                       default='EMPTY')).strip()
-        self.client = OpenAI(api_key=api_key, base_url=api_base)
-        self.is_function_call = is_function_call
-        self.is_chat = is_chat
-        self.support_stream = support_stream
-
-    def _chat_stream(self,
-                     messages: List[Dict],
-                     stop: Optional[List[str]] = None,
-                     **kwargs) -> Iterator[str]:
->>>>>>> 55e54819
-        response = self.client.chat.completions.create(
-            model=self.model,
-            messages=messages,
-            stop=stop,
-<<<<<<< HEAD
-            stream=False,
-            **kwargs)
-        # TODO: error handling
-        return response.choices[0].message.content
-
-    def support_function_calling(self):
-        if self.is_function_call == None:
-            return super().support_function_calling()
-        else:
-            return self.is_function_call
-
-    def support_raw_prompt(self) -> bool:
-        if self.is_chat == None:
-            return super().support_raw_prompt()
-        else:
-            return not self.is_chat
-
-    @retry(max_retries=3, delay_seconds=0.5)
-    def chat(self,
-             prompt: Optional[str] = None,
-             messages: Optional[List[Dict]] = None,
-             stop: Optional[List[str]] = None,
-             stream: bool = False,
-             **kwargs) -> Union[str, Iterator[str]]:
-        if isinstance(self.support_stream, bool):
-            stream = self.support_stream
-        if self.support_raw_prompt():
-            result = self.chat_with_raw_prompt(prompt=prompt, stream=stream, stop=stop, **kwargs)
-            return result
-        if not messages and prompt and isinstance(prompt, str):
-            messages = [{'role': 'user', 'content': prompt}]
-
-        result = super().chat(
-            messages=messages, stop=stop, stream=stream, **kwargs)
-        return result
-=======
             stream=True,
             **kwargs)
         # TODO: error handling
@@ -153,7 +84,6 @@
             messages = [{'role': 'user', 'content': prompt}]
         return super().chat(
             messages=messages, stop=stop, stream=stream, **kwargs)
->>>>>>> 55e54819
 
     def _out_generator(self, response):
         for chunk in response:
@@ -170,14 +100,6 @@
             prompt=prompt,
             stream=stream,
             max_tokens=max_tokens)
-<<<<<<< HEAD
-        # TODO: error handling
-        if stream:
-            return self._out_generator(response)
-        else:
-            return response.choices[0].text
-
-=======
 
         # TODO: error handling
         if stream:
@@ -185,7 +107,6 @@
         else:
             return response.choices[0].text
 
->>>>>>> 55e54819
     def chat_with_functions(self,
                             messages: List[Dict],
                             functions: Optional[List[Dict]] = None,
