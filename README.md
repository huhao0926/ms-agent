<h1> MS-Agent: Lightweight Framework for Empowering Agents with Autonomous Exploration</h1>

<p align="center">
    <br>
    <img src="https://modelscope.oss-cn-beijing.aliyuncs.com/modelscope.gif" width="400"/>
    <br>
<p>

<p align="center">
<a href="https://modelscope.cn/home">Modelscope Hub</a> ｜ <a href="https://arxiv.org/abs/2309.00986">Paper</a>
<br>
</p>

<p align="center">
<img src="https://img.shields.io/badge/python-%E2%89%A53.8-5be.svg">
<a href='https://modelscope-agent.readthedocs.io/en/latest/?badge=latest'>
    <img src='https://readthedocs.org/projects/modelscope-agent/badge/?version=latest' alt='Documentation Status' />
</a>
<a href="https://github.com/modelscope/modelscope-agent/actions?query=branch%3Amaster+workflow%3Acitest++"><img src="https://img.shields.io/github/actions/workflow/status/modelscope/modelscope-agent/citest.yaml?branch=master&logo=github&label=CI"></a>
<a href="https://github.com/modelscope/modelscope-agent/blob/main/LICENSE"><img src="https://img.shields.io/github/license/modelscope/modelscope-agent"></a>
<a href="https://github.com/modelscope/modelscope-agent/pulls"><img src="https://img.shields.io/badge/PR-welcome-55EB99.svg"></a>
<a href="https://pypi.org/project/modelscope-agent/"><img src="https://badge.fury.io/py/modelscope-agent.svg"></a>
<a href="https://pepy.tech/project/modelscope-agent"><img src="https://pepy.tech/badge/modelscope-agent"></a>
</p>

<p align="center">
<a href="https://trendshift.io/repositories/323" target="_blank"><img src="https://trendshift.io/api/badge/repositories/323" alt="modelscope%2Fmodelscope-agent | Trendshift" style="width: 250px; height: 55px;" width="250" height="55"/></a>
</p>

## Introduction



> [WARNING] For historical archive versions, please refer to: https://github.com/modelscope/ms-agent/tree/0.8.0


## 🎉 News


<details><summary>Archive</summary>

* 🔥🔥🔥Aug 8, 2024: A new graph based code generation tool [CodexGraph](https://arxiv.org/abs/2408.03910) is released by Modelscope-Agent, it has been proved effective and versatile on various code related tasks, please check [example](https://github.com/modelscope/modelscope-agent/tree/master/apps/codexgraph_agent).
* 🔥🔥Aug 1, 2024: A high efficient and reliable Data Science Assistant is running on Modelscope-Agent, please find detail in [example](https://github.com/modelscope/modelscope-agent/tree/master/apps/datascience_assistant).
* 🔥July 17, 2024: Parallel tool calling on Modelscope-Agent-Server, please find detail in [doc](https://github.com/modelscope/modelscope-agent/blob/master/modelscope_agent_servers/README.md).
* 🔥June 17, 2024: Upgrading RAG flow based on LLama-index, allow user to hybrid search knowledge by different strategies and modalities, please find detail in [doc](https://github.com/modelscope/modelscope-agent/blob/master/modelscope_agent/rag/README_zh.md).
* 🔥June 6, 2024: With [Modelscope-Agent-Server](https://github.com/modelscope/modelscope-agent/blob/master/modelscope_agent_servers/README.md), **Qwen2** could be used by OpenAI SDK with tool calling ability, please find detail in [doc](https://github.com/modelscope/modelscope-agent/blob/master/docs/llms/qwen2_tool_calling.md).
* 🔥June 4, 2024: Modelscope-Agent supported Mobile-Agent-V2[arxiv](https://arxiv.org/abs/2406.01014)，based on Android Adb Env, please check in the [application](https://github.com/modelscope/modelscope-agent/tree/master/apps/mobile_agent).
* 🔥May 17, 2024: Modelscope-Agent supported multi-roles room chat in the [gradio](https://github.com/modelscope/modelscope-agent/tree/master/apps/multi_roles_chat_room).
* May 14, 2024: Modelscope-Agent supported image input in `RolePlay` agents with latest OpenAI model `GPT-4o`. Developers can experience this feature by specifying the `image_url` parameter.
* May 10, 2024: Modelscope-Agent launched a user-friendly `Assistant API`, and also provided a `Tools API` that executes utilities in isolated, secure containers, please find the [document](https://github.com/modelscope/modelscope-agent/blob/master/modelscope_agent_servers/)
* Apr 12, 2024: The [Ray](https://docs.ray.io/en/latest/) version of multi-agent solution is on modelscope-agent, please find the [document](https://github.com/modelscope/modelscope-agent/blob/master/modelscope_agent/multi_agents_utils/README.md)
* Mar 15, 2024: Modelscope-Agent and the [AgentFabric](https://github.com/modelscope/modelscope-agent/tree/master/apps/agentfabric) (opensource version for GPTs) is running on the production environment of [modelscope studio](https://modelscope.cn/studios/agent).
* Feb 10, 2024: In Chinese New year, we upgrade the modelscope agent to version v0.3 to facilitate developers to customize various types of agents more conveniently through coding and make it easier to make multi-agent demos. For more details, you can refer to [#267](https://github.com/modelscope/modelscope-agent/pull/267) and [#293](https://github.com/modelscope/modelscope-agent/pull/293) .
* Nov 26, 2023: [AgentFabric](https://github.com/modelscope/modelscope-agent/tree/master/apps/agentfabric) now supports collaborative use in ModelScope's [Creation Space](https://modelscope.cn/studios/modelscope/AgentFabric/summary), allowing for the sharing of custom applications in the Creation Space. The update also includes the latest [GTE](https://modelscope.cn/models/damo/nlp_gte_sentence-embedding_chinese-base/summary) text embedding integration.
* Nov 17, 2023: [AgentFabric](https://github.com/modelscope/modelscope-agent/tree/master/apps/agentfabric) released, which is an interactive framework to facilitate creation of agents tailored to various real-world applications.
* Oct 30, 2023: [Facechain Agent](https://modelscope.cn/studios/CVstudio/facechain_agent_studio/summary) released a local version of the Facechain Agent that can be run locally. For detailed usage instructions, please refer to [Facechain Agent](#facechain-agent).
* Oct 25, 2023: [Story Agent](https://modelscope.cn/studios/damo/story_agent/summary) released a local version of the Story Agent for generating storybook illustrations. It can be run locally. For detailed usage instructions, please refer to [Story Agent](#story-agent).
* Sep 20, 2023: [ModelScope GPT](https://modelscope.cn/studios/damo/ModelScopeGPT/summary) offers a local version through gradio that can be run locally. You can navigate to the demo/msgpt/ directory and execute `bash run_msgpt.sh`.
* Sep 4, 2023: Three demos, [demo_qwen](demo/demo_qwen_agent.ipynb), [demo_retrieval_agent](demo/demo_retrieval_agent.ipynb) and [demo_register_tool](demo/demo_register_new_tool.ipynb), have been added, along with detailed tutorials provided.
* Sep 2, 2023: The [preprint paper](https://arxiv.org/abs/2309.00986) associated with this project was published.
* Aug 22, 2023: Support accessing various AI model APIs using ModelScope tokens.
* Aug 7, 2023: The initial version of the modelscope-agent repository was released.

</details>



## Installation




> [!WARNING]
> As the project has been renamed to `ms-agent`, for versions `v0.8.0` or earlier, you can install using the following command:
> ```shell
> pip install modelscope-agent<=0.8.0
> ```
> To import relevant dependencies using `modelscope_agent`:
> ``` python
> from modelscope_agent import ...
> ```


## Quickstart

<<<<<<< HEAD
The agent incorporates an LLM along with task-specific tools, and uses the LLM to determine which tool or tools to invoke in order to complete the user's tasks.

To start, all you need to do is initialize an `RolePlay` object with corresponding tasks

- This sample code uses the qwen-max model, drawing tools and weather forecast tools.
     - Using the qwen-max model requires replacing YOUR_DASHSCOPE_API_KEY in the example with your API-KEY for the code to run properly. YOUR_DASHSCOPE_API_KEY can be obtained [here](https://help.aliyun.com/zh/dashscope/developer-reference/activate-dashscope-and-create-an-api-key). The drawing tool also calls DASHSCOPE API (wanx), so no additional configuration is required.
     - When using the weather forecast tool, you need to replace YOUR_AMAP_TOKEN in the example with your AMAP weather API-KEY so that the code can run normally. YOUR_AMAP_TOKEN is available [here](https://lbs.amap.com/api/javascript-api-v2/guide/services/weather).

```Python
# 配置环境变量；如果您已经提前将api-key提前配置到您的运行环境中，可以省略这个步骤
import os

os.environ['DASHSCOPE_API_KEY'] = YOUR_DASHSCOPE_API_KEY
os.environ['AMAP_TOKEN'] = YOUR_AMAP_TOKEN

# 选用RolePlay 配置agent
from modelscope_agent.agents.role_play import RolePlay  # NOQA

role_template = '你扮演一个天气预报助手，你需要查询相应地区的天气，并调用给你的画图工具绘制一张城市的图。'

llm_config = {'model': 'qwen-max', 'model_server': 'dashscope'}

# input tool name
function_list = ['amap_weather', 'image_gen']

bot = RolePlay(
    function_list=function_list, llm=llm_config, instruction=role_template)

response = bot.run('朝阳区天气怎样？')

text = ''
for chunk in response:
    text += chunk
```

Result
- Terminal runs
```shell
# 第一次调用llm的输出
Action: amap_weather
Action Input: {"location": "朝阳区"}

# 第二次调用llm的输出
目前，朝阳区的天气状况为阴天，气温为1度。

Action: image_gen
Action Input: {"text": "朝阳区城市风光", "resolution": "1024*1024"}

# 第三次调用llm的输出
目前，朝阳区的天气状况为阴天，气温为1度。同时，我已为你生成了一张朝阳区的城市风光图，如下所示：

![](https://dashscope-result-sh.oss-cn-shanghai.aliyuncs.com/1d/45/20240204/3ab595ad/96d55ca6-6550-4514-9013-afe0f917c7ac-1.jpg?Expires=1707123521&OSSAccessKeyId=LTAI5tQZd8AEcZX6KZV4G8qL&Signature=RsJRt7zsv2y4kg7D9QtQHuVkXZY%3D)
```

## modules
### Agent

An `Agent` object consists of the following components:

- `LLM`: A large language model that is responsible to process your inputs and decide calling tools.
- `function_list`: A list consists of available tools for agents.

Currently, configuration of `Agent` may contain following arguments:
- `llm`: The llm config of this agent
    - When Dict: set the config of llm as {'model': '', 'api_key': '', 'model_server': ''}
    - When BaseChatModel: llm is sent by another agent
- `function_list`: A list of tools
    - When str: tool names
    - When Dict: tool cfg
- `storage_path`: If not specified otherwise, all data will be stored here in KV pairs by memory
- `instruction`: the system instruction of this agent
- `name`: the name of agent
- `description`: the description of agent, which is used for multi_agent
- `kwargs`: other potential parameters

`Agent`, as a base class, cannot be directly initialized and called. Agent subclasses need to inherit it. They must implement function `_run`, which mainly includes three parts: generation of messages/propmt, calling of llm(s), and tool calling based on the results of llm. We provide an implement of these components in `RolePlay` for users, and you can also custom your components according to your requirement.

```python
from modelscope_agent import Agent
class YourCustomAgent(Agent):
    def _run(self, user_request, **kwargs):
        # Custom your workflow
```


### LLM
LLM is core module of agent, which ensures the quality of interaction results.

Currently, configuration of `` may contain following arguments:
- `model`: The specific model name will be passed directly to the model service provider.
- `model_server`: provider of model services.

`BaseChatModel`, as a base class of llm, cannot be directly initialized and called. The subclasses need to inherit it. They must implement function `_chat_stream` and `_chat_no_stream`, which correspond to streaming output and non-streaming output respectively.
Optionally implement `chat_with_functions` and `chat_with_raw_prompt` for function calling and text completion.

Currently we provide the implementation of three model service providers: dashscope (for qwen series models), zhipu (for glm series models) and openai (for all openai api format models). You can directly use the models supported by the above service providers, or you can customize your llm.

For more information please refer to `docs/modules/llm.md`

### `Tool`

We provide several multi-domain tools that can be configured and used in the agent.

You can also customize your tools with set the tool's name, description, and parameters based on a predefined pattern by inheriting the base tool. Depending on your needs, call() can be implemented.
An example of a custom tool is provided in [demo_register_new_tool](/demo/demo_register_new_tool.ipynb)

You can pass the tool name or configuration you want to use to the agent.
```python
# by tool name
function_list = ['amap_weather', 'image_gen']
bot = RolePlay(function_list=function_list, ...)

# by tool configuration
from langchain.tools import ShellTool
function_list = [{'terminal':ShellTool()}]
bot = RolePlay(function_list=function_list, ...)

# by mixture
function_list = ['amap_weather', {'terminal':ShellTool()}]
bot = RolePlay(function_list=function_list, ...)
```

#### Built-in tools
- `image_gen`: [Wanx Image Generation](https://help.aliyun.com/zh/dashscope/developer-reference/tongyi-wanxiang). [DASHSCOPE_API_KEY](https://help.aliyun.com/zh/dashscope/developer-reference/activate-dashscope-and-create-an-api-key) needs to be configured in the environment variable.
- `code_interpreter`: [Code Interpreter](https://jupyter-client.readthedocs.io/en/5.2.2/api/client.html)
- `web_browser`: [Web Browsing](https://python.langchain.com/docs/use_cases/web_scraping)
- `amap_weather`: [AMAP Weather](https://lbs.amap.com/api/javascript-api-v2/guide/services/weather). AMAP_TOKEN needs to be configured in the environment variable.
- `wordart_texture_generation`: [Word art texture generation](https://help.aliyun.com/zh/dashscope/developer-reference/wordart). [DASHSCOPE_API_KEY](https://help.aliyun.com/zh/dashscope/developer-reference/activate-dashscope-and-create-an-api-key) needs to be configured in the environment variable.
- `web_search`: [Web Searching](https://learn.microsoft.com/en-us/bing/search-apis/bing-web-search/overview). []
- `qwen_vl`: [Qwen-VL image recognition](https://help.aliyun.com/zh/dashscope/developer-reference/tongyi-qianwen-vl-plus-api). [DASHSCOPE_API_KEY](https://help.aliyun.com/zh/dashscope/developer-reference/activate-dashscope-and-create-an-api-key) needs to be configured in the environment variable.
- `style_repaint`: [Character style redrawn](https://help.aliyun.com/zh/dashscope/developer-reference/tongyi-wanxiang-style-repaint). [DASHSCOPE_API_KEY](https://help.aliyun.com/zh/dashscope/developer-reference/activate-dashscope-and-create-an-api-key) needs to be configured in the environment variable.
- `image_enhancement`: [Chasing shadow-magnifying glass](https://github.com/dreamoving/Phantom). [DASHSCOPE_API_KEY](https://help.aliyun.com/zh/dashscope/developer-reference/activate-dashscope-and-create-an-api-key) needs to be configured in the environment variable.
- `text-address`: [Geocoding](https://www.modelscope.cn/models/iic/mgeo_geographic_elements_tagging_chinese_base/summary). [MODELSCOPE_API_TOKEN](https://www.modelscope.cn/my/myaccesstoken) needs to be configured in the environment variable.
- `speech-generation`: [Speech generation](https://www.modelscope.cn/models/iic/speech_sambert-hifigan_tts_zh-cn_16k/summary). [MODELSCOPE_API_TOKEN](https://www.modelscope.cn/my/myaccesstoken) needs to be configured in the environment variable.
- `video-generation`: [Video generation](https://www.modelscope.cn/models/iic/text-to-video-synthesis/summary). [MODELSCOPE_API_TOKEN](https://www.modelscope.cn/my/myaccesstoken) needs to be configured in the environment variable.

### Multi-agent

Please refer the multi-agent [readme](modelscope_agent/multi_agents_utils/README.md).


## Related Tutorials

If you would like to learn more about the practical details of Agent, you can refer to our articles and video tutorials:

* [Article Tutorial](https://mp.weixin.qq.com/s/L3GiV2QHeybhVZSg_g_JRw)
* [Video Tutorial](https://b23.tv/AGIzmHM)

## Share Your Agent

We appreciate your enthusiasm in participating in our open-source ModelScope-Agent project. If you encounter any issues, please feel free to report them to us. If you have built a new Agent demo and are ready to share your work with us, please create a pull request at any time! If you need any further assistance, please contact us via email at [contact@modelscope.cn](mailto:contact@modelscope.cn) or [communication group](https://modelscope.cn/docs/%E8%81%94%E7%B3%BB%E6%88%91%E4%BB%AC)!

### Facechain Agent
Facechain is an open-source project for generating personalized portraits in various styles using facial images uploaded by users. By integrating the capabilities of Facechain into the modelscope-agent framework, we have greatly simplified the usage process. The generation of personalized portraits can now be done through dialogue with the Facechain Agent.

FaceChainAgent Studio Application Link: https://modelscope.cn/studios/CVstudio/facechain_agent_studio/summary

You can run it directly in a notebook/Colab/local environment: https://www.modelscope.cn/my/mynotebook
=======
>>>>>>> 626f9945



## License

This project is licensed under the [Apache License (Version 2.0)](https://github.com/modelscope/modelscope/blob/master/LICENSE).

## Star History

[![Star History Chart](https://api.star-history.com/svg?repos=modelscope/modelscope-agent&type=Date)](https://star-history.com/#modelscope/modelscope-agent&Date)<|MERGE_RESOLUTION|>--- conflicted
+++ resolved
@@ -83,167 +83,6 @@
 
 ## Quickstart
 
-<<<<<<< HEAD
-The agent incorporates an LLM along with task-specific tools, and uses the LLM to determine which tool or tools to invoke in order to complete the user's tasks.
-
-To start, all you need to do is initialize an `RolePlay` object with corresponding tasks
-
-- This sample code uses the qwen-max model, drawing tools and weather forecast tools.
-     - Using the qwen-max model requires replacing YOUR_DASHSCOPE_API_KEY in the example with your API-KEY for the code to run properly. YOUR_DASHSCOPE_API_KEY can be obtained [here](https://help.aliyun.com/zh/dashscope/developer-reference/activate-dashscope-and-create-an-api-key). The drawing tool also calls DASHSCOPE API (wanx), so no additional configuration is required.
-     - When using the weather forecast tool, you need to replace YOUR_AMAP_TOKEN in the example with your AMAP weather API-KEY so that the code can run normally. YOUR_AMAP_TOKEN is available [here](https://lbs.amap.com/api/javascript-api-v2/guide/services/weather).
-
-```Python
-# 配置环境变量；如果您已经提前将api-key提前配置到您的运行环境中，可以省略这个步骤
-import os
-
-os.environ['DASHSCOPE_API_KEY'] = YOUR_DASHSCOPE_API_KEY
-os.environ['AMAP_TOKEN'] = YOUR_AMAP_TOKEN
-
-# 选用RolePlay 配置agent
-from modelscope_agent.agents.role_play import RolePlay  # NOQA
-
-role_template = '你扮演一个天气预报助手，你需要查询相应地区的天气，并调用给你的画图工具绘制一张城市的图。'
-
-llm_config = {'model': 'qwen-max', 'model_server': 'dashscope'}
-
-# input tool name
-function_list = ['amap_weather', 'image_gen']
-
-bot = RolePlay(
-    function_list=function_list, llm=llm_config, instruction=role_template)
-
-response = bot.run('朝阳区天气怎样？')
-
-text = ''
-for chunk in response:
-    text += chunk
-```
-
-Result
-- Terminal runs
-```shell
-# 第一次调用llm的输出
-Action: amap_weather
-Action Input: {"location": "朝阳区"}
-
-# 第二次调用llm的输出
-目前，朝阳区的天气状况为阴天，气温为1度。
-
-Action: image_gen
-Action Input: {"text": "朝阳区城市风光", "resolution": "1024*1024"}
-
-# 第三次调用llm的输出
-目前，朝阳区的天气状况为阴天，气温为1度。同时，我已为你生成了一张朝阳区的城市风光图，如下所示：
-
-![](https://dashscope-result-sh.oss-cn-shanghai.aliyuncs.com/1d/45/20240204/3ab595ad/96d55ca6-6550-4514-9013-afe0f917c7ac-1.jpg?Expires=1707123521&OSSAccessKeyId=LTAI5tQZd8AEcZX6KZV4G8qL&Signature=RsJRt7zsv2y4kg7D9QtQHuVkXZY%3D)
-```
-
-## modules
-### Agent
-
-An `Agent` object consists of the following components:
-
-- `LLM`: A large language model that is responsible to process your inputs and decide calling tools.
-- `function_list`: A list consists of available tools for agents.
-
-Currently, configuration of `Agent` may contain following arguments:
-- `llm`: The llm config of this agent
-    - When Dict: set the config of llm as {'model': '', 'api_key': '', 'model_server': ''}
-    - When BaseChatModel: llm is sent by another agent
-- `function_list`: A list of tools
-    - When str: tool names
-    - When Dict: tool cfg
-- `storage_path`: If not specified otherwise, all data will be stored here in KV pairs by memory
-- `instruction`: the system instruction of this agent
-- `name`: the name of agent
-- `description`: the description of agent, which is used for multi_agent
-- `kwargs`: other potential parameters
-
-`Agent`, as a base class, cannot be directly initialized and called. Agent subclasses need to inherit it. They must implement function `_run`, which mainly includes three parts: generation of messages/propmt, calling of llm(s), and tool calling based on the results of llm. We provide an implement of these components in `RolePlay` for users, and you can also custom your components according to your requirement.
-
-```python
-from modelscope_agent import Agent
-class YourCustomAgent(Agent):
-    def _run(self, user_request, **kwargs):
-        # Custom your workflow
-```
-
-
-### LLM
-LLM is core module of agent, which ensures the quality of interaction results.
-
-Currently, configuration of `` may contain following arguments:
-- `model`: The specific model name will be passed directly to the model service provider.
-- `model_server`: provider of model services.
-
-`BaseChatModel`, as a base class of llm, cannot be directly initialized and called. The subclasses need to inherit it. They must implement function `_chat_stream` and `_chat_no_stream`, which correspond to streaming output and non-streaming output respectively.
-Optionally implement `chat_with_functions` and `chat_with_raw_prompt` for function calling and text completion.
-
-Currently we provide the implementation of three model service providers: dashscope (for qwen series models), zhipu (for glm series models) and openai (for all openai api format models). You can directly use the models supported by the above service providers, or you can customize your llm.
-
-For more information please refer to `docs/modules/llm.md`
-
-### `Tool`
-
-We provide several multi-domain tools that can be configured and used in the agent.
-
-You can also customize your tools with set the tool's name, description, and parameters based on a predefined pattern by inheriting the base tool. Depending on your needs, call() can be implemented.
-An example of a custom tool is provided in [demo_register_new_tool](/demo/demo_register_new_tool.ipynb)
-
-You can pass the tool name or configuration you want to use to the agent.
-```python
-# by tool name
-function_list = ['amap_weather', 'image_gen']
-bot = RolePlay(function_list=function_list, ...)
-
-# by tool configuration
-from langchain.tools import ShellTool
-function_list = [{'terminal':ShellTool()}]
-bot = RolePlay(function_list=function_list, ...)
-
-# by mixture
-function_list = ['amap_weather', {'terminal':ShellTool()}]
-bot = RolePlay(function_list=function_list, ...)
-```
-
-#### Built-in tools
-- `image_gen`: [Wanx Image Generation](https://help.aliyun.com/zh/dashscope/developer-reference/tongyi-wanxiang). [DASHSCOPE_API_KEY](https://help.aliyun.com/zh/dashscope/developer-reference/activate-dashscope-and-create-an-api-key) needs to be configured in the environment variable.
-- `code_interpreter`: [Code Interpreter](https://jupyter-client.readthedocs.io/en/5.2.2/api/client.html)
-- `web_browser`: [Web Browsing](https://python.langchain.com/docs/use_cases/web_scraping)
-- `amap_weather`: [AMAP Weather](https://lbs.amap.com/api/javascript-api-v2/guide/services/weather). AMAP_TOKEN needs to be configured in the environment variable.
-- `wordart_texture_generation`: [Word art texture generation](https://help.aliyun.com/zh/dashscope/developer-reference/wordart). [DASHSCOPE_API_KEY](https://help.aliyun.com/zh/dashscope/developer-reference/activate-dashscope-and-create-an-api-key) needs to be configured in the environment variable.
-- `web_search`: [Web Searching](https://learn.microsoft.com/en-us/bing/search-apis/bing-web-search/overview). []
-- `qwen_vl`: [Qwen-VL image recognition](https://help.aliyun.com/zh/dashscope/developer-reference/tongyi-qianwen-vl-plus-api). [DASHSCOPE_API_KEY](https://help.aliyun.com/zh/dashscope/developer-reference/activate-dashscope-and-create-an-api-key) needs to be configured in the environment variable.
-- `style_repaint`: [Character style redrawn](https://help.aliyun.com/zh/dashscope/developer-reference/tongyi-wanxiang-style-repaint). [DASHSCOPE_API_KEY](https://help.aliyun.com/zh/dashscope/developer-reference/activate-dashscope-and-create-an-api-key) needs to be configured in the environment variable.
-- `image_enhancement`: [Chasing shadow-magnifying glass](https://github.com/dreamoving/Phantom). [DASHSCOPE_API_KEY](https://help.aliyun.com/zh/dashscope/developer-reference/activate-dashscope-and-create-an-api-key) needs to be configured in the environment variable.
-- `text-address`: [Geocoding](https://www.modelscope.cn/models/iic/mgeo_geographic_elements_tagging_chinese_base/summary). [MODELSCOPE_API_TOKEN](https://www.modelscope.cn/my/myaccesstoken) needs to be configured in the environment variable.
-- `speech-generation`: [Speech generation](https://www.modelscope.cn/models/iic/speech_sambert-hifigan_tts_zh-cn_16k/summary). [MODELSCOPE_API_TOKEN](https://www.modelscope.cn/my/myaccesstoken) needs to be configured in the environment variable.
-- `video-generation`: [Video generation](https://www.modelscope.cn/models/iic/text-to-video-synthesis/summary). [MODELSCOPE_API_TOKEN](https://www.modelscope.cn/my/myaccesstoken) needs to be configured in the environment variable.
-
-### Multi-agent
-
-Please refer the multi-agent [readme](modelscope_agent/multi_agents_utils/README.md).
-
-
-## Related Tutorials
-
-If you would like to learn more about the practical details of Agent, you can refer to our articles and video tutorials:
-
-* [Article Tutorial](https://mp.weixin.qq.com/s/L3GiV2QHeybhVZSg_g_JRw)
-* [Video Tutorial](https://b23.tv/AGIzmHM)
-
-## Share Your Agent
-
-We appreciate your enthusiasm in participating in our open-source ModelScope-Agent project. If you encounter any issues, please feel free to report them to us. If you have built a new Agent demo and are ready to share your work with us, please create a pull request at any time! If you need any further assistance, please contact us via email at [contact@modelscope.cn](mailto:contact@modelscope.cn) or [communication group](https://modelscope.cn/docs/%E8%81%94%E7%B3%BB%E6%88%91%E4%BB%AC)!
-
-### Facechain Agent
-Facechain is an open-source project for generating personalized portraits in various styles using facial images uploaded by users. By integrating the capabilities of Facechain into the modelscope-agent framework, we have greatly simplified the usage process. The generation of personalized portraits can now be done through dialogue with the Facechain Agent.
-
-FaceChainAgent Studio Application Link: https://modelscope.cn/studios/CVstudio/facechain_agent_studio/summary
-
-You can run it directly in a notebook/Colab/local environment: https://www.modelscope.cn/my/mynotebook
-=======
->>>>>>> 626f9945
 
 
 
