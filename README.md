--- conflicted
+++ resolved
@@ -59,50 +59,6 @@
 
 ## Quickstart
 
-<<<<<<< HEAD
-To use modelscope-agent, all you need is to instantiate an `Agent` object, and use `run()` to execute your task. For faster agent implementation, please refer to [demo_agent](demo/demo_qwen_agent.ipynb). Online demo is available on [ModelScope](https://modelscope.cn/studios/damo/ModelScopeGPT/summary)
-
-```Python
-from modelscope_agent.agents import RolePlay
-
-# config
-role_template = '你扮演一个天气预报助手，你需要查询相应地区的天气，并调用给你的画图工具绘制一张城市的图。'
-llm_config = {'model': 'qwen-max', 'model_server': 'dashscope'}
-function_list = ['amap_weather', 'image_gen']
-
-# init agent
-bot = RolePlay(function_list=function_list, llm=llm_config, instruction=role_template)
-
-# run agent
-response = bot.run('朝阳区天气怎样？')
-
-# result processing
-text = ''
-for chunk in response:
-    text += chunk
-print(text)
-
-```
-
-- Single-step & Multi-step tool-use
-
-```Python
-# Single-step tool-use
-agent.run("I want to see cute kittens", remote=True)
-
-# Multi-step tool-use
-print('The built-in voice generation and video generation capabilities are deployed in mdoelscope. You need to enter the ModelScope Token, which can be obtained from here: https://modelscope.cn/my/myaccesstoken')
-os.environ['MODELSCOPE_API_TOKEN'] = input()
-
-agent.reset()
-agent.run('写一篇关于Vision Pro VR眼镜的20字宣传文案，并用女声读出来，同时生成个视频看看', remote=True)
-```
-
-<div style="display: flex;">
-  <img src="resources/modelscopegpt_case_single-step.png" alt="Image 1" style="width: 45%;">
-  <img src="resources/modelscopegpt_case_video-generation.png" alt="Image 2" style="width: 45%;">
-</div>
-=======
 The agent incorporates an LLM along with task-specific tools, and uses the LLM to determine which tool or tools to invoke in order to complete the user's tasks.
 
 To start, all you need to do is initialize an `RolePlay` object with corresponding tasks
@@ -110,50 +66,13 @@
 - This sample code uses the qwen-max model, drawing tools and weather forecast tools.
      - Using the qwen-max model requires replacing YOUR_DASHSCOPE_API_KEY in the example with your API-KEY for the code to run properly. YOUR_DASHSCOPE_API_KEY can be obtained [here](https://help.aliyun.com/zh/dashscope/developer-reference/activate-dashscope-and-create-an-api-key). The drawing tool also calls DASHSCOPE API (wanx), so no additional configuration is required.
      - When using the weather forecast tool, you need to replace YOUR_AMAP_TOKEN in the example with your AMAP weather API-KEY so that the code can run normally. YOUR_AMAP_TOKEN is available [here](https://lbs.amap.com/api/javascript-api-v2/guide/services/weather).
->>>>>>> 55e54819
 
 
 ```Python
-<<<<<<< HEAD
-# Multi-turn tool-use
-agent.reset()
-agent.run('写一个20字左右简短的小故事', remote=True)
-agent.run('用女声念出来', remote=True)
-agent.run('给这个故事配一张图', remote=True)
-```
-
-<div style="display: flex;">
-  <img src="resources/modelscopegpt_case_multi-turn.png" alt="Image 1" style="width: 45%;">
-  <img src="resources/modelscopegpt_case_knowledge-qa.png" alt="Image 2" style="width: 45%;">
-</div>
-
-
-### Main components
-
-An `AgentExecutor` object consists of the following components:
-
-- `LLM`: A large language model that is responsible to process your inputs and decide calling tools.
-- `tool_list`: A list consists of available tools for agents.
-- `PromptGenerator`: A module integrates `prompt_template`, `user_input`, `history`, `tool_list`... into efficient prompt.
-- `OutputParser`: A module to parse llm response into the tools to be invoked and the corresponding parameters
-
-We provide default implement of these components for users, but you can also custom your components according to your requirement.
-
-
-### Configuration
-
-Some configurations, `user_token` etc are not supposed to be public, so we recommend you to use `dotenv` package and `.env` file to set these configurations.
-
-Concretely, We provide an `.env.template` file and corresponding config files in our repo. You can easily customize the configuration by referring to the provided example, and utilize your own `.env` file to read the configuration settings.
-
-### LLM
-We offer a plug-and-play LLM for users to easily utilize. The specific model details are as follows:
-=======
 # 配置环境变量；如果您已经提前将api-key提前配置到您的运行环境中，可以省略这个步骤
 import os
 os.environ['DASHSCOPE_API_KEY']=YOUR_DASHSCOPE_API_KEY
 os.environ['AMAP_TOKEN']=YOUR_AMAP_TOKEN
->>>>>>> 55e54819
 
 # 选用RolePlay 配置agent
 from modelscope_agent.agents.role_play import RolePlay  # NOQA
@@ -170,35 +89,9 @@
 
 response = bot.run('朝阳区天气怎样？')
 
-<<<<<<< HEAD
-```Python
-# local llm cfg
-import os
-from modelscope.utils.config import Config
-from modelscope_agent.llm import LLMFactory
-from modelscope_agent.agent import AgentExecutor
-
-model_name = 'modelscope-agent-7b'
-model_cfg = {
-  'modelscope-agent-7b': {
-    'type': 'modelscope',
-    'model_id': 'damo/ModelScope-Agent-7B',
-    'model_revision': 'v1.0.0',
-    'use_raw_generation_config': True,
-    'custom_chat': True
-  }
-}
-
-tool_cfg_file = os.getenv('TOOL_CONFIG_FILE', 'config/cfg_tool_template.json')
-tool_cfg = Config.from_file(tool_cfg_file)
-
-llm = LLMFactory(model_name, model_cfg)
-agent = AgentExecutor(llm, tool_cfg)
-=======
 text = ''
 for chunk in response:
     text += chunk
->>>>>>> 55e54819
 ```
 
 Result
@@ -223,43 +116,7 @@
 ## modules
 ### Agent
 
-<<<<<<< HEAD
-```python
-from modelscope_agent.tools import ModelscopePipelineTool
-from modelscope.utils.constant import Tasks
-from modelscope_agent.output_wrapper import AudioWrapper
-
-
-class TexttoSpeechTool(ModelscopePipelineTool):
-    default_model = 'damo/speech_sambert-hifigan_tts_zh-cn_16k'
-    description = '文本转语音服务，将文字转换为自然而逼真的语音，可配置男声/女声'
-    name = 'modelscope_speech-generation'
-    parameters: list = [{
-        'name': 'input',
-        'description': '要转成语音的文本',
-        'required': True
-    }, {
-        'name': 'gender',
-        'description': '用户身份',
-        'required': True
-    }]
-    task = Tasks.text_to_speech
-
-    def _remote_parse_input(self, *args, **kwargs):
-        if 'gender' not in kwargs:
-            kwargs['gender'] = 'man'
-        voice = 'zhibei_emo' if kwargs['gender'] == 'man' else 'zhiyan_emo'
-        kwargs['parameters'] = voice
-        kwargs.pop('gender')
-        return kwargs
-
-    def _parse_output(self, origin_result, remote=True):
-        audio = origin_result['output_wav']
-        return {'result': AudioWrapper(audio)}
-```
-=======
 An `Agent` object consists of the following components:
->>>>>>> 55e54819
 
 - `LLM`: A large language model that is responsible to process your inputs and decide calling tools.
 - `function_list`: A list consists of available tools for agents.
@@ -280,33 +137,10 @@
 `Agent`, as a base class, cannot be directly initialized and called. Agent subclasses need to inherit it. They must implement function `_run`, which mainly includes three parts: generation of messages/propmt, calling of llm(s), and tool calling based on the results of llm. We provide an implement of these components in `RolePlay` for users, and you can also custom your components according to your requirement.
 
 ```python
-<<<<<<< HEAD
-from modelscope_agent.tools import ModelscopePipelineTool
-from modelscope.utils.constant import Tasks
-
-
-class TextAddressTool(ModelscopePipelineTool):
-    default_model = 'damo/mgeo_geographic_elements_tagging_chinese_base'
-    description = '地址解析服务，针对中文地址信息，识别出里面的元素，包括省、市、区、镇、社区、道路、路号、POI、楼栋号、户室号等'
-    name = 'modelscope_text-address'
-    parameters: list = [{
-        'name': 'input',
-        'description': '用户输入的地址信息',
-        'required': True
-    }]
-    task = Tasks.token_classification
-
-    def _parse_output(self, origin_result, *args, **kwargs):
-        final_result = {}
-        for e in origin_result['output']:
-            final_result[e['type']] = e['span']
-        return final_result
-=======
 from modelscope_agent import Agent
 class YourCustomAgent(Agent):
     def _run(self, user_request, **kwargs):
         # Custom your workflow
->>>>>>> 55e54819
 ```
 
 
@@ -333,46 +167,6 @@
 
 You can pass the tool name or configuration you want to use to the agent.
 ```python
-<<<<<<< HEAD
-from modelscope.msdatasets import MsDataset
-
-ds = MsDataset.load('damo/MSAgent-Bench', split='train')
-one_ds = next(iter(ds))
-```
-
-![image](resources/MSAgent-Bench.png)
-
-### Training
-
-The training samples are organized in the following format, the content included between <|startofthink|> and <|endofthink|> represents the generated API request. The content included between <|startofexec|> and <|endofexec|> represents the API execution result.
-
-```json
-{
-    "id":"MS_Agent_Bench_20",
-    "conversations":[
-        {
-            "from":"system",
-            "value": "你是达摩院xxxx"
-        },
-        {
-            "from":"user",
-            "value":"按照给定的schema抽取出下面文本对应的信息\nschema：{\"人物\": null, \"地理位置\": null, \"组织机构\": null}\n近日，美国政府宣布将对中国1000多种商品加征关税，并威胁进一步加征关税。"
-        },
-        {
-            "from":"assistant",
-            "value":"<|startofthink|>```JSON\n{\"api_name\": \"modelscope_text-ie\", \"url\": \"http://9.32.64.200:5873/damo/nlp_structbert_siamese-uie_chinese-base\", \"parameters\": {\"text\": \"近日，美国政府宣布将对中国1000多种商品加征关税，并威胁进一步加征关税。\", \"schema\": \"{\\\"人物\\\": null, \\\"地理位置\\\": null, \\\"组织机构\\\": null}\"}}\n```<|endofthink|>\n\n<|startofexec|>```JSON\n{\"人物\": [], \"地理位置\": [\"中国\", \"美国\"], \"组织机构\": []}\n```<|endofexec|>\n信息抽取结果：{\"人物\": [], \"地理位置\": [\"中国\", \"美国\"], \"组织机构\": []}。"
-        }
-    ]
-}
-```
-
-Execute the training script.
-
-```
-cd demo/tool_agent_finetune_swift
-PYTHONPATH=./ bash scripts/train/run_qwen_ddp.sh
-```
-=======
 # by tool name
 function_list = ['amap_weather', 'image_gen']
 bot = RolePlay(function_list=function_list, ...)
@@ -400,7 +194,6 @@
 - `text-address`: [Geocoding](https://www.modelscope.cn/models/iic/mgeo_geographic_elements_tagging_chinese_base/summary). [MODELSCOPE_API_TOKEN](https://www.modelscope.cn/my/myaccesstoken) needs to be configured in the environment variable.
 - `speech-generation`: [Speech generation](https://www.modelscope.cn/models/iic/speech_sambert-hifigan_tts_zh-cn_16k/summary). [MODELSCOPE_API_TOKEN](https://www.modelscope.cn/my/myaccesstoken) needs to be configured in the environment variable.
 - `video-generation`: [Video generation](https://www.modelscope.cn/models/iic/text-to-video-synthesis/summary). [MODELSCOPE_API_TOKEN](https://www.modelscope.cn/my/myaccesstoken) needs to be configured in the environment variable.
->>>>>>> 55e54819
 
 
 ## Related Tutorials
